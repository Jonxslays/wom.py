# wom.py - An asynchronous wrapper for the Wise Old Man API.
# Copyright (c) 2023-present Jonxslays
#
# Permission is hereby granted, free of charge, to any person obtaining a copy
# of this software and associated documentation files (the "Software"), to deal
# in the Software without restriction, including without limitation the rights
# to use, copy, modify, merge, publish, distribute, sublicense, and/or sell
# copies of the Software, and to permit persons to whom the Software is
# furnished to do so, subject to the following conditions:
#
# The above copyright notice and this permission notice shall be included in all
# copies or substantial portions of the Software.
#
# THE SOFTWARE IS PROVIDED "AS IS", WITHOUT WARRANTY OF ANY KIND, EXPRESS OR
# IMPLIED, INCLUDING BUT NOT LIMITED TO THE WARRANTIES OF MERCHANTABILITY,
# FITNESS FOR A PARTICULAR PURPOSE AND NONINFRINGEMENT. IN NO EVENT SHALL THE
# AUTHORS OR COPYRIGHT HOLDERS BE LIABLE FOR ANY CLAIM, DAMAGES OR OTHER
# LIABILITY, WHETHER IN AN ACTION OF CONTRACT, TORT OR OTHERWISE, ARISING FROM,
# OUT OF OR IN CONNECTION WITH THE SOFTWARE OR THE USE OR OTHER DEALINGS IN THE
# SOFTWARE.

"""This module contains the [`Serializer`][wom.serializer.Serializer]
that is used to parse incoming network data into Python classes.
"""

from __future__ import annotations

import typing as t

import msgspec

__all__ = ("Serializer",)

StructT = t.TypeVar("StructT", bound=msgspec.Struct)
DecodersT = t.Dict[t.Type[msgspec.Struct], msgspec.json.Decoder[msgspec.Struct]]


class Serializer:
<<<<<<< HEAD
    """Deserializes raw bytes into wom.py model classes."""
=======
    """Deserializes JSON data into wom.py model classes."""

    __slots__ = ()

    def _dt_from_iso(self, timestamp: str) -> datetime:
        return datetime.fromisoformat(timestamp.rstrip("Z"))

    def _dt_from_iso_maybe(self, timestamp: t.Optional[str]) -> t.Optional[datetime]:
        return self._dt_from_iso(timestamp) if timestamp else None

    def _to_camel_case(self, attr: str) -> str:
        first, *rest = attr.split("_")
        return "".join((first.lower(), *map(str.title, rest)))

    def __map(
        self, serializer: t.Callable[[DictT], HasMetricsT], data: t.List[DictT]
    ) -> t.Dict[t.Any, HasMetricsT]:
        return {x.metric: x for x in (serializer(y) for y in data)}

    def _set_attrs(
        self,
        model: t.Any,
        data: DictT,
        *attrs: str,
        transform: TransformT = None,
        camel_case: bool = False,
        maybe: bool = False,
    ) -> None:
        if transform and maybe:
            raise RuntimeError("Only one of 'maybe' and 'transform' may be used.")

        for attr in attrs:
            cased_attr = self._to_camel_case(attr) if camel_case else attr

            if transform:
                setattr(
                    model,
                    attr,
                    transform(data.get(cased_attr, None) if maybe else data[cased_attr]),
                )
            else:
                setattr(model, attr, data.get(cased_attr, None) if maybe else data[cased_attr])

    def _set_attrs_cased(
        self,
        model: t.Any,
        data: DictT,
        *attrs: str,
        transform: TransformT = None,
        maybe: bool = False,
    ) -> None:
        self._set_attrs(model, data, *attrs, transform=transform, camel_case=True, maybe=maybe)

    def _deserialize_base_achievement(self, model: AchievementT, data: DictT) -> AchievementT:
        model.metric = enums.Metric.from_str(data["metric"])
        model.measure = models.AchievementMeasure.from_str(data["measure"])
        self._set_attrs_cased(model, data, "name", "player_id", "threshold", "accuracy")
        return model

    def _determine_hiscores_entry_item(
        self, data: DictT
    ) -> t.Union[
        models.GroupHiscoresActivityItem,
        models.GroupHiscoresBossItem,
        models.GroupHiscoresSkillItem,
        models.GroupHiscoresComputedMetricItem,
    ]:
        if "experience" in data:
            return self.deserialize_group_hiscores_skill_item(data)

        if "kills" in data:
            return self.deserialize_group_hiscores_boss_item(data)

        if "score" in data:
            return self.deserialize_group_hiscores_activity_item(data)

        if "value" in data:
            return self.deserialize_group_hiscores_computed_item(data)

        raise ValueError(f"Unknown hiscores entry item: {data}")

    @serializer_guard
    def deserialize_player(self: Serializer, data: DictT) -> models.Player:
        """Deserializes the data into a player model.

        Args:
            data: The JSON payload.

        Returns:
            The requested model.
        """
        player = models.Player()
        self._set_attrs_cased(
            player,
            data,
            "id",
            "username",
            "display_name",
            "exp",
            "ehp",
            "ehb",
            "ttm",
            "tt200m",
        )

        player.type = models.PlayerType.from_str(data["type"])
        player.build = models.PlayerBuild.from_str(data["build"])
        player.status = models.PlayerStatus.from_str(data["status"])
        player.country = models.Country.from_str_maybe(data["country"])
        player.registered_at = self._dt_from_iso(data["registeredAt"])
        player.updated_at = self._dt_from_iso_maybe(data["updatedAt"])
        player.last_changed_at = self._dt_from_iso_maybe(data["lastChangedAt"])
        player.last_imported_at = self._dt_from_iso_maybe(data["lastImportedAt"])
        return player

    @serializer_guard
    def deserialize_player_details(self: Serializer, data: DictT) -> models.PlayerDetail:
        """Deserializes the data into a player detail model.

        Args:
            data: The JSON payload.

        Returns:
            The requested model.
        """
        details = models.PlayerDetail()
        details.combat_level = data["combatLevel"]
        details.player = self.deserialize_player(data)

        if snapshot := data.get("latestSnapshot"):
            details.latest_snapshot = self.deserialize_snapshot(snapshot)
        else:
            details.latest_snapshot = None

        if archive := data.get("archive"):
            details.archive = self.deserialize_archive(archive)
        else:
            details.archive = None

        return details

    @serializer_guard
    def deserialize_snapshot(self: Serializer, data: DictT) -> models.Snapshot:
        """Deserializes the data into a snapshot model.

        Args:
            data: The JSON payload.

        Returns:
            The requested model.
        """
        snapshot = models.Snapshot()
        snapshot.created_at = self._dt_from_iso(data["createdAt"])
        snapshot.imported_at = self._dt_from_iso_maybe(data.get("importedAt"))
        snapshot.data = self.deserialize_snapshot_data(data["data"])
        self._set_attrs_cased(snapshot, data, "id", "player_id")
        return snapshot

    @serializer_guard
    def deserialize_snapshot_data(self: Serializer, data: DictT) -> models.SnapshotData:
        """Deserializes the data into a snapshot data model.

        Args:
            data: The JSON payload.

        Returns:
            The requested model.
        """
        model = models.SnapshotData()
        model.skills = self.__map(self.deserialize_skill, data["skills"].values())
        model.bosses = self.__map(self.deserialize_boss, data["bosses"].values())
        model.activities = self.__map(self.deserialize_activity, data["activities"].values())
        model.computed = self.__map(self.deserialize_computed_metric, data["computed"].values())
        return model

    @serializer_guard
    def deserialize_skill(self: Serializer, data: DictT) -> models.Skill:
        """Deserializes the data into a skill model.

        Args:
            data: The JSON payload.

        Returns:
            The requested model.
        """
        skill = models.Skill()
        skill.metric = enums.Skills.from_str(data["metric"])
        self._set_attrs(skill, data, "ehp", "rank", "level", "experience")
        return skill

    @serializer_guard
    def deserialize_boss(self: Serializer, data: DictT) -> models.Boss:
        """Deserializes the data into a boss model.

        Args:
            data: The JSON payload.

        Returns:
            The requested model.
        """
        boss = models.Boss()
        boss.metric = enums.Bosses.from_str(data["metric"])
        self._set_attrs(boss, data, "ehb", "rank", "kills")
        return boss

    @serializer_guard
    def deserialize_activity(self: Serializer, data: DictT) -> models.Activity:
        """Deserializes the data into an activity model.

        Args:
            data: The JSON payload.

        Returns:
            The requested model.
        """
        activity = models.Activity()
        activity.metric = enums.Activities.from_str(data["metric"])
        self._set_attrs(activity, data, "rank", "score")
        return activity

    @serializer_guard
    def deserialize_computed_metric(self: Serializer, data: DictT) -> models.ComputedMetric:
        """Deserializes the data into a computed metric model.

        Args:
            data: The JSON payload.

        Returns:
            The requested model.
        """
        computed = models.ComputedMetric()
        computed.metric = enums.ComputedMetrics.from_str(data["metric"])
        self._set_attrs(computed, data, "rank", "value")
        return computed

    @serializer_guard
    def deserialize_asserted_player_type(self: Serializer, data: DictT) -> models.AssertPlayerType:
        """Deserializes the data into an assert player type model.

        Args:
            data: The JSON payload.

        Returns:
            The requested model.
        """
        asserted = models.AssertPlayerType()
        asserted.player = self.deserialize_player(data["player"])
        asserted.changed = data["changed"]
        return asserted

    @serializer_guard
    def deserialize_achievement_progress(
        self: Serializer, data: DictT
    ) -> models.AchievementProgress:
        """Deserializes the data into an achievement progress model.

        Args:
            data: The JSON payload.

        Returns:
            The requested model.
        """
        achievement = self._deserialize_base_achievement(models.AchievementProgress(), data)
        achievement.created_at = self._dt_from_iso_maybe(data["createdAt"])
        return achievement

    @serializer_guard
    def deserialize_achievement(self: Serializer, data: DictT) -> models.Achievement:
        """Deserializes the data into an achievement model.

        Args:
            data: The JSON payload.

        Returns:
            The requested model.
        """
        achievement = self._deserialize_base_achievement(models.Achievement(), data)
        achievement.created_at = self._dt_from_iso(data["createdAt"])
        return achievement

    @serializer_guard
    def deserialize_player_achievement_progress(
        self: Serializer, data: DictT
    ) -> models.PlayerAchievementProgress:
        """Deserializes the data into a player achievement progress
        model.

        Args:
            data: The JSON payload.

        Returns:
            The requested model.
        """
        progress = models.PlayerAchievementProgress()
        progress.achievement = self.deserialize_achievement_progress(data)
        self._set_attrs_cased(
            progress, data, "current_value", "absolute_progress", "relative_progress"
        )
>>>>>>> 8ad83b66

    __slots__ = ("_decoders",)

<<<<<<< HEAD
    def __init__(self) -> None:
        self._decoders: DecodersT = {}

    def decode(self, data: bytes, model_type: t.Type[StructT]) -> StructT:
        """Decodes the data into the given model type.
=======
    @serializer_guard
    def deserialize_gains(self: Serializer, data: DictT) -> models.Gains:
        """Deserializes the data into a gains model.

        Args:
            data: The JSON payload.

        Returns:
            The requested model.
        """
        gains = models.Gains()
        self._set_attrs(gains, data, "gained", "start", "end")
        return gains

    @serializer_guard
    def deserialize_skill_gains(self: Serializer, data: DictT) -> models.SkillGains:
        """Deserializes the data into a skill gains model.

        Args:
            data: The JSON payload.

        Returns:
            The requested model.
        """
        gains = models.SkillGains()
        gains.metric = enums.Skills.from_str(data["metric"])
        self._set_attrs(
            gains, data, "experience", "ehp", "rank", "level", transform=self.deserialize_gains
        )

        return gains

    @serializer_guard
    def deserialize_boss_gains(self: Serializer, data: DictT) -> models.BossGains:
        """Deserializes the data into a boss gains model.
>>>>>>> 8ad83b66

        Args:
            data: The JSON payload as bytes.

        Returns:
            The requested model.
        """
<<<<<<< HEAD
        return self.get_decoder(model_type).decode(data)

    def get_decoder(self, model_type: t.Type[StructT]) -> msgspec.json.Decoder[StructT]:
        if not (decoder := self._decoders.get(model_type)):
            decoder = self._decoders[model_type] = msgspec.json.Decoder(model_type)

        return decoder  # pyright: ignore[reportGeneralTypeIssues]
=======
        gains = models.BossGains()
        gains.metric = enums.Bosses.from_str(data["metric"])
        self._set_attrs(gains, data, "ehb", "rank", "kills", transform=self.deserialize_gains)
        return gains

    @serializer_guard
    def deserialize_activity_gains(self: Serializer, data: DictT) -> models.ActivityGains:
        """Deserializes the data into an activity gains model.

        Args:
            data: The JSON payload.

        Returns:
            The requested model.
        """
        gains = models.ActivityGains()
        gains.metric = enums.Activities.from_str(data["metric"])
        self._set_attrs(gains, data, "rank", "score", transform=self.deserialize_gains)
        return gains

    @serializer_guard
    def deserialize_computed_gains(self: Serializer, data: DictT) -> models.ComputedGains:
        """Deserializes the data into a computed gains model.

        Args:
            data: The JSON payload.

        Returns:
            The requested model.
        """
        gains = models.ComputedGains()
        gains.metric = enums.ComputedMetrics.from_str(data["metric"])
        self._set_attrs(gains, data, "rank", "value", transform=self.deserialize_gains)
        return gains

    @serializer_guard
    def deserialize_player_gains_data(self: Serializer, data: DictT) -> models.PlayerGainsData:
        """Deserializes the data into a player gains data model.

        Args:
            data: The JSON payload.

        Returns:
            The requested model.
        """
        gains = models.PlayerGainsData()
        gains.skills = self.__map(self.deserialize_skill_gains, data["skills"].values())
        gains.bosses = self.__map(self.deserialize_boss_gains, data["bosses"].values())
        gains.computed = self.__map(self.deserialize_computed_gains, data["computed"].values())
        gains.activities = self.__map(self.deserialize_activity_gains, data["activities"].values())
        return gains

    @serializer_guard
    def deserialize_player_gains(self: Serializer, data: DictT) -> models.PlayerGains:
        """Deserializes the data into a player gains model.

        Args:
            data: The JSON payload.

        Returns:
            The requested model.
        """
        gains = models.PlayerGains()
        gains.data = self.deserialize_player_gains_data(data["data"])
        self._set_attrs_cased(gains, data, "starts_at", "ends_at", transform=self._dt_from_iso)

        return gains

    @serializer_guard
    def deserialize_name_change_review_context(
        self: Serializer, data: DictT
    ) -> models.NameChangeReviewContext:
        """Deserializes the data into a name change review context.

        Args:
            data: The JSON payload.

        Returns:
            The requested model.
        """
        ctx: models.NameChangeReviewContext
        reason = models.NameChangeReviewReason.from_str(data["reason"])

        skipped_reasons = (
            models.NameChangeReviewReason.TransitionTooLong,
            models.NameChangeReviewReason.ExcessiveGains,
            models.NameChangeReviewReason.TotalLevelTooLow,
        )

        denied_reasons = (
            models.NameChangeReviewReason.ManualReview,
            models.NameChangeReviewReason.OldStatsNotFound,
            models.NameChangeReviewReason.NewNameNotFound,
            models.NameChangeReviewReason.NegativeGains,
        )

        if reason in skipped_reasons:
            ctx = models.SkippedNameChangeReviewContext()
            ctx.reason = reason  # type: ignore[assignment]
            self._set_attrs_cased(
                ctx,
                data,
                "max_hours_diff",
                "hours_diff",
                "ehp_diff",
                "ehb_diff",
                "min_total_level",
                "total_level",
                maybe=True,
            )
        elif reason in denied_reasons:
            ctx = models.DeniedNameChangeReviewContext()
            ctx.reason = reason  # type: ignore[assignment]
            ctx.negative_gains = None

            if reason is models.NameChangeReviewReason.NegativeGains:
                negative_gains: t.Dict[enums.Metric, int] = {}

                for metric, value in data["negativeGains"].items():
                    negative_gains[enums.Metric.from_str(metric)] = value

                ctx.negative_gains = negative_gains
        else:
            raise RuntimeError("Unreachable code reached! Serializer::name_change_review_context")

        return ctx

    @serializer_guard
    def deserialize_name_change(self: Serializer, data: DictT) -> models.NameChange:
        """Deserializes the data into a name change model.

        Args:
            data: The JSON payload.

        Returns:
            The requested model.
        """
        change = models.NameChange()
        change.status = models.NameChangeStatus.from_str(data["status"])
        change.updated_at = self._dt_from_iso(data["updatedAt"])
        change.created_at = self._dt_from_iso(data["createdAt"])
        change.resolved_at = self._dt_from_iso_maybe(data["createdAt"])
        self._set_attrs_cased(change, data, "id", "player_id", "old_name", "new_name")

        if review_context := data.get("reviewContext", None):
            change.review_context = self.deserialize_name_change_review_context(review_context)
        else:
            change.review_context = review_context

        return change

    @serializer_guard
    def deserialize_record(self: Serializer, data: DictT) -> models.Record:
        """Deserializes the data into a record model.

        Args:
            data: The JSON payload.

        Returns:
            The requested model.
        """
        record = models.Record()
        record.period = enums.Period.from_str(data["period"])
        record.metric = enums.Metric.from_str(data["metric"])
        record.updated_at = self._dt_from_iso(data["updatedAt"])
        self._set_attrs_cased(record, data, "id", "player_id", "value")
        return record

    @serializer_guard
    def deserialize_record_leaderboard_entry(
        self: Serializer, data: DictT
    ) -> models.RecordLeaderboardEntry:
        """Deserializes the data into a record leaderboard entry model.

        Args:
            data: The JSON payload.

        Returns:
            The requested model.
        """
        record = models.RecordLeaderboardEntry()
        record.record = self.deserialize_record(data)
        record.player = self.deserialize_player(data["player"])
        return record

    @serializer_guard
    def deserialize_delta_leaderboard_entry(
        self: Serializer, data: DictT
    ) -> models.DeltaLeaderboardEntry:
        """Deserializes the data into a delta leaderboard entry  model.

        Args:
            data: The JSON payload.

        Returns:
            The requested model.
        """
        delta = models.DeltaLeaderboardEntry()
        delta.gained = data["gained"]
        delta.player_id = data["playerId"]
        delta.end_date = self._dt_from_iso(data["endDate"])
        delta.start_date = self._dt_from_iso(data["startDate"])
        delta.player = self.deserialize_player(data["player"])
        return delta

    @serializer_guard
    def deserialize_group_member_gains(self: Serializer, data: DictT) -> models.GroupMemberGains:
        """Deserializes the data into a group member gains model.

        Args:
            data: The JSON payload.

        Returns:
            The requested model.
        """
        gains = models.GroupMemberGains()
        gains.end_date = self._dt_from_iso(data["endDate"])
        gains.start_date = self._dt_from_iso(data["startDate"])
        gains.player = self.deserialize_player(data["player"])
        gains.data = self.deserialize_gains(data["data"])
        return gains

    @serializer_guard
    def deserialize_group(self: Serializer, data: DictT) -> models.Group:
        """Deserializes the data into a group model.

        Args:
            data: The JSON payload.

        Returns:
            The requested model.
        """
        group = models.Group()
        group.created_at = self._dt_from_iso(data["createdAt"])
        group.updated_at = self._dt_from_iso(data["updatedAt"])
        self._set_attrs_cased(group, data, "profile_image", "banner_image", maybe=True)
        self._set_attrs_cased(
            group,
            data,
            "id",
            "name",
            "clan_chat",
            "description",
            "homeworld",
            "verified",
            "score",
            "member_count",
            "patron",
        )

        return group

    @serializer_guard
    def deserialize_membership(self: Serializer, data: DictT) -> models.Membership:
        """Deserializes the data into a membership model.

        Args:
            data: The JSON payload.

        Returns:
            The requested model.
        """
        membership = models.Membership()
        membership.role = models.GroupRole.from_str_maybe(data["role"])
        membership.created_at = self._dt_from_iso(data["createdAt"])
        membership.updated_at = self._dt_from_iso(data["updatedAt"])
        self._set_attrs_cased(membership, data, "player_id", "group_id")
        return membership

    @serializer_guard
    def deserialize_group_membership(self: Serializer, data: DictT) -> models.GroupMembership:
        """Deserializes the data into a group membership model.

        Args:
            data: The JSON payload.

        Returns:
            The requested model.
        """
        group = models.GroupMembership()
        group.player = self.deserialize_player(data["player"])
        group.membership = self.deserialize_membership(data)
        return group

    @serializer_guard
    def deserialize_group_details(self: Serializer, data: DictT) -> models.GroupDetail:
        """Deserializes the data into a group detail model.

        Args:
            data: The JSON payload.

        Returns:
            The requested model.
        """
        details = models.GroupDetail()
        details.verification_code = None
        details.group = self.deserialize_group(data)
        details.memberships = [self.deserialize_group_membership(m) for m in data["memberships"]]
        details.social_links = self.deserialize_social_links(data["socialLinks"])
        return details

    @serializer_guard
    def deserialize_group_hiscores_activity_item(
        self: Serializer, data: DictT
    ) -> models.GroupHiscoresActivityItem:
        """Deserializes the data into a group hiscores activity item
        model.

        Args:
            data: The JSON payload.

        Returns:
            The requested model.
        """
        item = models.GroupHiscoresActivityItem()
        self._set_attrs(item, data, "rank", "score")
        return item

    @serializer_guard
    def deserialize_group_hiscores_boss_item(
        self: Serializer, data: DictT
    ) -> models.GroupHiscoresBossItem:
        """Deserializes the data into a group hiscores boss item model.

        Args:
            data: The JSON payload.

        Returns:
            The requested model.
        """
        item = models.GroupHiscoresBossItem()
        self._set_attrs(item, data, "rank", "kills")
        return item

    @serializer_guard
    def deserialize_group_hiscores_skill_item(
        self: Serializer, data: DictT
    ) -> models.GroupHiscoresSkillItem:
        """Deserializes the data into a group hiscores skill item model.

        Args:
            data: The JSON payload.

        Returns:
            The requested model.
        """
        item = models.GroupHiscoresSkillItem()
        self._set_attrs(item, data, "rank", "level", "experience")
        return item

    @serializer_guard
    def deserialize_group_hiscores_computed_item(
        self: Serializer, data: DictT
    ) -> models.GroupHiscoresComputedMetricItem:
        """Deserializes the data into a group hiscores computed metric
        item model.

        Args:
            data: The JSON payload.

        Returns:
            The requested model.
        """
        item = models.GroupHiscoresComputedMetricItem()
        self._set_attrs(item, data, "rank", "value")
        return item

    @serializer_guard
    def deserialize_group_hiscores_entry(
        self: Serializer, data: DictT
    ) -> models.GroupHiscoresEntry:
        """Deserializes the data into a group hiscores entry model.

        Args:
            data: The JSON payload.

        Returns:
            The requested model.
        """
        hiscores = models.GroupHiscoresEntry()
        hiscores.player = self.deserialize_player(data["player"])
        hiscores.data = self._determine_hiscores_entry_item(data["data"])
        return hiscores

    @serializer_guard
    def deserialize_group_statistics(self: Serializer, data: DictT) -> models.GroupStatistics:
        """Deserializes the data into a group statistics model.

        Args:
            data: The JSON payload.

        Returns:
            The requested model.
        """
        statistics = models.GroupStatistics()
        statistics.maxed_200ms_count = data["maxed200msCount"]
        statistics.average_stats = self.deserialize_snapshot(data["averageStats"])
        statistics.metric_leaders = self.deserialize_metric_leaders(data["metricLeaders"])
        self._set_attrs_cased(statistics, data, "maxed_total_count", "maxed_combat_count")
        return statistics

    @serializer_guard
    def deserialize_competition(self: Serializer, data: DictT) -> models.Competition:
        """Deserializes the data into a competition model.

        Args:
            data: The JSON payload.

        Returns:
            The requested model.
        """
        competition = models.Competition()
        competition.metric = enums.Metric.from_str(data["metric"])
        competition.type = models.CompetitionType.from_str(data["type"])
        competition.group = self.deserialize_group(g) if (g := data.get("group")) else None

        self._set_attrs_cased(
            competition,
            data,
            "starts_at",
            "ends_at",
            "created_at",
            "updated_at",
            transform=self._dt_from_iso,
        )

        self._set_attrs_cased(
            competition, data, "id", "title", "group_id", "score", "participant_count"
        )

        return competition

    @serializer_guard
    def deserialize_participation(self: Serializer, data: DictT) -> models.Participation:
        """Deserializes the data into a participation model.

        Args:
            data: The JSON payload.

        Returns:
            The requested model.
        """
        participation = models.Participation()
        participation.created_at = self._dt_from_iso(data["createdAt"])
        participation.updated_at = self._dt_from_iso(data["updatedAt"])
        self._set_attrs_cased(participation, data, "player_id", "competition_id", "team_name")
        return participation

    @serializer_guard
    def deserialize_player_participation(
        self: Serializer, data: DictT
    ) -> models.PlayerParticipation:
        """Deserializes the data into a player participation model.

        Args:
            data: The JSON payload.

        Returns:
            The requested model.
        """
        player_participation = models.PlayerParticipation()
        player_participation.competition = self.deserialize_competition(data["competition"])
        player_participation.data = self.deserialize_participation(data)
        return player_participation

    @serializer_guard
    def deserialize_competition_participation(
        self: Serializer, data: DictT
    ) -> models.CompetitionParticipation:
        """Deserializes the data into a competition participation model.

        Args:
            data: The JSON payload.

        Returns:
            The requested model.
        """
        competition_participation = models.CompetitionParticipation()
        competition_participation.player = self.deserialize_player(data["player"])
        competition_participation.data = self.deserialize_participation(data)
        return competition_participation

    @serializer_guard
    def deserialize_competition_progress(
        self: Serializer, data: DictT
    ) -> models.CompetitionProgress:
        """Deserializes the data into a competition progress model.

        Args:
            data: The JSON payload.

        Returns:
            The requested model.
        """
        progress = models.CompetitionProgress()
        self._set_attrs(progress, data, "start", "end", "gained")
        return progress

    @serializer_guard
    def deserialize_player_competition_standing(
        self: Serializer, data: DictT
    ) -> models.PlayerCompetitionStanding:
        """Deserializes the data into a player competition standing
        model.

        Args:
            data: The JSON payload.

        Returns:
            The requested model.
        """
        standing = models.PlayerCompetitionStanding()
        standing.rank = data["rank"]
        standing.participation = self.deserialize_player_participation(data)
        standing.progress = self.deserialize_competition_progress(data["progress"])
        return standing

    @serializer_guard
    def deserialize_player_membership(self: Serializer, data: DictT) -> models.PlayerMembership:
        """Deserializes the data into a player membership model.

        Args:
            data: The JSON payload.

        Returns:
            The requested model.
        """
        player_membership = models.PlayerMembership()
        player_membership.group = self.deserialize_group(data["group"])
        player_membership.membership = self.deserialize_membership(data)
        return player_membership

    @serializer_guard
    def deserialize_competition_details(self: Serializer, data: DictT) -> models.CompetitionDetail:
        """Deserializes the data into a competition detail model.

        Args:
            data: The JSON payload.

        Returns:
            The requested model.
        """
        details = models.CompetitionDetail()
        details.competition = self.deserialize_competition(data)
        details.participations = [
            self.deserialize_competition_participation_detail(d) for d in data["participations"]
        ]

        return details

    @serializer_guard
    def deserialize_competition_participation_detail(
        self: Serializer, data: DictT
    ) -> models.CompetitionParticipationDetail:
        """Deserializes the data into a competition participation
        detail model.

        Args:
            data: The JSON payload.

        Returns:
            The requested model.
        """
        details = models.CompetitionParticipationDetail()
        details.participation = self.deserialize_competition_participation(data)
        details.progress = self.deserialize_competition_progress(data["progress"])
        details.levels = self.deserialize_competition_progress(data["levels"])
        return details

    @serializer_guard
    def deserialize_competition_history_data_point(
        self: Serializer, data: DictT
    ) -> models.CompetitionHistoryDataPoint:
        """Deserializes the data into a competition history data point
        model.

        Args:
            data: The JSON payload.

        Returns:
            The requested model.
        """
        datapoint = models.CompetitionHistoryDataPoint()
        datapoint.date = self._dt_from_iso(data["date"])
        datapoint.value = data["value"]
        return datapoint

    @serializer_guard
    def deserialize_top5_progress_result(
        self: Serializer, data: DictT
    ) -> models.Top5ProgressResult:
        """Deserializes the data into a top 5 progress result model.

        Args:
            data: The JSON payload.

        Returns:
            The requested model.
        """
        progress = models.Top5ProgressResult()
        progress.player = self.deserialize_player(data["player"])
        progress.history = [
            self.deserialize_competition_history_data_point(h) for h in data["history"]
        ]

        return progress

    @serializer_guard
    def deserialize_competition_with_participation(
        self: Serializer, data: DictT
    ) -> models.CompetitionWithParticipations:
        """Deserializes the data into a competition with participations
        model.

        Args:
            data: The JSON payload.

        Returns:
            The requested model.
        """
        model = models.CompetitionWithParticipations()
        model.verification_code = data.get("verificationCode")
        model.competition = self.deserialize_competition(data)
        model.participations = [
            self.deserialize_competition_participation(p) for p in data["participations"]
        ]

        return model

    @serializer_guard
    def deserialize_skill_leader(self: Serializer, data: DictT) -> models.SkillLeader:
        """Deserializes the data into a skill leader model.

        Args:
            data: The JSON payload.

        Returns:
            The requested model.
        """
        leader = models.SkillLeader()
        leader.metric = enums.Skills.from_str(data["metric"])
        self._set_attrs(leader, data, "experience", "rank", "level")

        if player := data.get("player", None):
            leader.player = self.deserialize_player(player)
        else:
            leader.player = player

        return leader

    @serializer_guard
    def deserialize_boss_leader(self: Serializer, data: DictT) -> models.BossLeader:
        """Deserializes the data into a boss leader model.

        Args:
            data: The JSON payload.

        Returns:
            The requested model.
        """
        leader = models.BossLeader()
        leader.metric = enums.Bosses.from_str(data["metric"])
        self._set_attrs(leader, data, "kills", "rank")

        if player := data.get("player", None):
            leader.player = self.deserialize_player(player)
        else:
            leader.player = player

        return leader

    @serializer_guard
    def deserialize_activity_leader(self: Serializer, data: DictT) -> models.ActivityLeader:
        """Deserializes the data into an activity leader model.

        Args:
            data: The JSON payload.

        Returns:
            The requested model.
        """
        leader = models.ActivityLeader()
        leader.metric = enums.Activities.from_str(data["metric"])
        self._set_attrs(leader, data, "score", "rank")

        if player := data.get("player", None):
            leader.player = self.deserialize_player(player)
        else:
            leader.player = player

        return leader

    @serializer_guard
    def deserialize_computed_leader(self: Serializer, data: DictT) -> models.ComputedMetricLeader:
        """Deserializes the data into a computed metric leader model.

        Args:
            data: The JSON payload.

        Returns:
            The requested model.
        """
        leader = models.ComputedMetricLeader()
        leader.metric = enums.ComputedMetrics.from_str(data["metric"])
        self._set_attrs(leader, data, "value", "rank")

        if player := data.get("player", None):
            leader.player = self.deserialize_player(player)
        else:
            leader.player = player

        return leader

    @serializer_guard
    def deserialize_metric_leaders(self: Serializer, data: DictT) -> models.MetricLeaders:
        """Deserializes the data into a metric leaders model.

        Args:
            data: The JSON payload.

        Returns:
            The requested model.
        """
        leaders = models.MetricLeaders()
        leaders.skills = self.__map(self.deserialize_skill_leader, data["skills"].values())
        leaders.bosses = self.__map(self.deserialize_boss_leader, data["bosses"].values())
        leaders.computed = self.__map(self.deserialize_computed_leader, data["computed"].values())
        leaders.activities = self.__map(
            self.deserialize_activity_leader, data["activities"].values()
        )

        return leaders

    @serializer_guard
    def deserialize_snapshot_timeline_entry(
        self: Serializer, data: DictT
    ) -> models.SnapshotTimelineEntry:
        """Deserializes the data into a snapshot timeline entry model.

        Args:
            data: The JSON payload.

        Returns:
            The requested model.
        """
        entry = models.SnapshotTimelineEntry()
        entry.date = self._dt_from_iso(data["date"])
        self._set_attrs(entry, data, "value", "rank")
        return entry

    @serializer_guard
    def deserialize_group_activity(self: Serializer, data: DictT) -> models.GroupActivity:
        """Deserializes the data into a group activity model.

        Args:
            data: The JSON payload.

        Returns:
            The requested model.
        """
        activity = models.GroupActivity()
        activity.role = models.GroupRole.from_str_maybe(data["role"])
        activity.player = self.deserialize_player(data["player"])
        activity.created_at = self._dt_from_iso(data["createdAt"])
        activity.type = models.GroupActivityType.from_str(data["type"])
        self._set_attrs_cased(activity, data, "group_id", "player_id")
        return activity

    @serializer_guard
    def deserialize_social_links(self: Serializer, data: DictT) -> models.SocialLinks:
        return models.SocialLinks(
            website=data.get("website"),
            discord=data.get("discord"),
            youtube=data.get("youtube"),
            twitter=data.get("twitter"),
            twitch=data.get("twitch"),
        )

    @serializer_guard
    def deserialize_archive(self: Serializer, data: DictT) -> models.Archive:
        archive = models.Archive()
        archive.restored_at = self._dt_from_iso_maybe(data.get("restoredAt"))
        archive.created_at = self._dt_from_iso(data["createdAt"])
        archive.restored_username = data.get("restoredUsername")
        self._set_attrs_cased(archive, data, "archive_username", "player_id", "previous_username")
        return archive

    @serializer_guard
    def deserialize_player_archive(self: Serializer, data: DictT) -> models.PlayerArchive:
        archive = models.PlayerArchive()
        archive.archive = self.deserialize_archive(data)
        archive.player = self.deserialize_player(data["player"])
        return archive
>>>>>>> 8ad83b66
<|MERGE_RESOLUTION|>--- conflicted
+++ resolved
@@ -27,363 +27,24 @@
 
 import typing as t
 
-import msgspec
+from msgspec import Struct
+from msgspec.json import Decoder
 
 __all__ = ("Serializer",)
 
-StructT = t.TypeVar("StructT", bound=msgspec.Struct)
-DecodersT = t.Dict[t.Type[msgspec.Struct], msgspec.json.Decoder[msgspec.Struct]]
+DecodersT = t.Dict[t.Type[Struct], Decoder[Struct]]
 
 
 class Serializer:
-<<<<<<< HEAD
     """Deserializes raw bytes into wom.py model classes."""
-=======
-    """Deserializes JSON data into wom.py model classes."""
-
-    __slots__ = ()
-
-    def _dt_from_iso(self, timestamp: str) -> datetime:
-        return datetime.fromisoformat(timestamp.rstrip("Z"))
-
-    def _dt_from_iso_maybe(self, timestamp: t.Optional[str]) -> t.Optional[datetime]:
-        return self._dt_from_iso(timestamp) if timestamp else None
-
-    def _to_camel_case(self, attr: str) -> str:
-        first, *rest = attr.split("_")
-        return "".join((first.lower(), *map(str.title, rest)))
-
-    def __map(
-        self, serializer: t.Callable[[DictT], HasMetricsT], data: t.List[DictT]
-    ) -> t.Dict[t.Any, HasMetricsT]:
-        return {x.metric: x for x in (serializer(y) for y in data)}
-
-    def _set_attrs(
-        self,
-        model: t.Any,
-        data: DictT,
-        *attrs: str,
-        transform: TransformT = None,
-        camel_case: bool = False,
-        maybe: bool = False,
-    ) -> None:
-        if transform and maybe:
-            raise RuntimeError("Only one of 'maybe' and 'transform' may be used.")
-
-        for attr in attrs:
-            cased_attr = self._to_camel_case(attr) if camel_case else attr
-
-            if transform:
-                setattr(
-                    model,
-                    attr,
-                    transform(data.get(cased_attr, None) if maybe else data[cased_attr]),
-                )
-            else:
-                setattr(model, attr, data.get(cased_attr, None) if maybe else data[cased_attr])
-
-    def _set_attrs_cased(
-        self,
-        model: t.Any,
-        data: DictT,
-        *attrs: str,
-        transform: TransformT = None,
-        maybe: bool = False,
-    ) -> None:
-        self._set_attrs(model, data, *attrs, transform=transform, camel_case=True, maybe=maybe)
-
-    def _deserialize_base_achievement(self, model: AchievementT, data: DictT) -> AchievementT:
-        model.metric = enums.Metric.from_str(data["metric"])
-        model.measure = models.AchievementMeasure.from_str(data["measure"])
-        self._set_attrs_cased(model, data, "name", "player_id", "threshold", "accuracy")
-        return model
-
-    def _determine_hiscores_entry_item(
-        self, data: DictT
-    ) -> t.Union[
-        models.GroupHiscoresActivityItem,
-        models.GroupHiscoresBossItem,
-        models.GroupHiscoresSkillItem,
-        models.GroupHiscoresComputedMetricItem,
-    ]:
-        if "experience" in data:
-            return self.deserialize_group_hiscores_skill_item(data)
-
-        if "kills" in data:
-            return self.deserialize_group_hiscores_boss_item(data)
-
-        if "score" in data:
-            return self.deserialize_group_hiscores_activity_item(data)
-
-        if "value" in data:
-            return self.deserialize_group_hiscores_computed_item(data)
-
-        raise ValueError(f"Unknown hiscores entry item: {data}")
-
-    @serializer_guard
-    def deserialize_player(self: Serializer, data: DictT) -> models.Player:
-        """Deserializes the data into a player model.
-
-        Args:
-            data: The JSON payload.
-
-        Returns:
-            The requested model.
-        """
-        player = models.Player()
-        self._set_attrs_cased(
-            player,
-            data,
-            "id",
-            "username",
-            "display_name",
-            "exp",
-            "ehp",
-            "ehb",
-            "ttm",
-            "tt200m",
-        )
-
-        player.type = models.PlayerType.from_str(data["type"])
-        player.build = models.PlayerBuild.from_str(data["build"])
-        player.status = models.PlayerStatus.from_str(data["status"])
-        player.country = models.Country.from_str_maybe(data["country"])
-        player.registered_at = self._dt_from_iso(data["registeredAt"])
-        player.updated_at = self._dt_from_iso_maybe(data["updatedAt"])
-        player.last_changed_at = self._dt_from_iso_maybe(data["lastChangedAt"])
-        player.last_imported_at = self._dt_from_iso_maybe(data["lastImportedAt"])
-        return player
-
-    @serializer_guard
-    def deserialize_player_details(self: Serializer, data: DictT) -> models.PlayerDetail:
-        """Deserializes the data into a player detail model.
-
-        Args:
-            data: The JSON payload.
-
-        Returns:
-            The requested model.
-        """
-        details = models.PlayerDetail()
-        details.combat_level = data["combatLevel"]
-        details.player = self.deserialize_player(data)
-
-        if snapshot := data.get("latestSnapshot"):
-            details.latest_snapshot = self.deserialize_snapshot(snapshot)
-        else:
-            details.latest_snapshot = None
-
-        if archive := data.get("archive"):
-            details.archive = self.deserialize_archive(archive)
-        else:
-            details.archive = None
-
-        return details
-
-    @serializer_guard
-    def deserialize_snapshot(self: Serializer, data: DictT) -> models.Snapshot:
-        """Deserializes the data into a snapshot model.
-
-        Args:
-            data: The JSON payload.
-
-        Returns:
-            The requested model.
-        """
-        snapshot = models.Snapshot()
-        snapshot.created_at = self._dt_from_iso(data["createdAt"])
-        snapshot.imported_at = self._dt_from_iso_maybe(data.get("importedAt"))
-        snapshot.data = self.deserialize_snapshot_data(data["data"])
-        self._set_attrs_cased(snapshot, data, "id", "player_id")
-        return snapshot
-
-    @serializer_guard
-    def deserialize_snapshot_data(self: Serializer, data: DictT) -> models.SnapshotData:
-        """Deserializes the data into a snapshot data model.
-
-        Args:
-            data: The JSON payload.
-
-        Returns:
-            The requested model.
-        """
-        model = models.SnapshotData()
-        model.skills = self.__map(self.deserialize_skill, data["skills"].values())
-        model.bosses = self.__map(self.deserialize_boss, data["bosses"].values())
-        model.activities = self.__map(self.deserialize_activity, data["activities"].values())
-        model.computed = self.__map(self.deserialize_computed_metric, data["computed"].values())
-        return model
-
-    @serializer_guard
-    def deserialize_skill(self: Serializer, data: DictT) -> models.Skill:
-        """Deserializes the data into a skill model.
-
-        Args:
-            data: The JSON payload.
-
-        Returns:
-            The requested model.
-        """
-        skill = models.Skill()
-        skill.metric = enums.Skills.from_str(data["metric"])
-        self._set_attrs(skill, data, "ehp", "rank", "level", "experience")
-        return skill
-
-    @serializer_guard
-    def deserialize_boss(self: Serializer, data: DictT) -> models.Boss:
-        """Deserializes the data into a boss model.
-
-        Args:
-            data: The JSON payload.
-
-        Returns:
-            The requested model.
-        """
-        boss = models.Boss()
-        boss.metric = enums.Bosses.from_str(data["metric"])
-        self._set_attrs(boss, data, "ehb", "rank", "kills")
-        return boss
-
-    @serializer_guard
-    def deserialize_activity(self: Serializer, data: DictT) -> models.Activity:
-        """Deserializes the data into an activity model.
-
-        Args:
-            data: The JSON payload.
-
-        Returns:
-            The requested model.
-        """
-        activity = models.Activity()
-        activity.metric = enums.Activities.from_str(data["metric"])
-        self._set_attrs(activity, data, "rank", "score")
-        return activity
-
-    @serializer_guard
-    def deserialize_computed_metric(self: Serializer, data: DictT) -> models.ComputedMetric:
-        """Deserializes the data into a computed metric model.
-
-        Args:
-            data: The JSON payload.
-
-        Returns:
-            The requested model.
-        """
-        computed = models.ComputedMetric()
-        computed.metric = enums.ComputedMetrics.from_str(data["metric"])
-        self._set_attrs(computed, data, "rank", "value")
-        return computed
-
-    @serializer_guard
-    def deserialize_asserted_player_type(self: Serializer, data: DictT) -> models.AssertPlayerType:
-        """Deserializes the data into an assert player type model.
-
-        Args:
-            data: The JSON payload.
-
-        Returns:
-            The requested model.
-        """
-        asserted = models.AssertPlayerType()
-        asserted.player = self.deserialize_player(data["player"])
-        asserted.changed = data["changed"]
-        return asserted
-
-    @serializer_guard
-    def deserialize_achievement_progress(
-        self: Serializer, data: DictT
-    ) -> models.AchievementProgress:
-        """Deserializes the data into an achievement progress model.
-
-        Args:
-            data: The JSON payload.
-
-        Returns:
-            The requested model.
-        """
-        achievement = self._deserialize_base_achievement(models.AchievementProgress(), data)
-        achievement.created_at = self._dt_from_iso_maybe(data["createdAt"])
-        return achievement
-
-    @serializer_guard
-    def deserialize_achievement(self: Serializer, data: DictT) -> models.Achievement:
-        """Deserializes the data into an achievement model.
-
-        Args:
-            data: The JSON payload.
-
-        Returns:
-            The requested model.
-        """
-        achievement = self._deserialize_base_achievement(models.Achievement(), data)
-        achievement.created_at = self._dt_from_iso(data["createdAt"])
-        return achievement
-
-    @serializer_guard
-    def deserialize_player_achievement_progress(
-        self: Serializer, data: DictT
-    ) -> models.PlayerAchievementProgress:
-        """Deserializes the data into a player achievement progress
-        model.
-
-        Args:
-            data: The JSON payload.
-
-        Returns:
-            The requested model.
-        """
-        progress = models.PlayerAchievementProgress()
-        progress.achievement = self.deserialize_achievement_progress(data)
-        self._set_attrs_cased(
-            progress, data, "current_value", "absolute_progress", "relative_progress"
-        )
->>>>>>> 8ad83b66
 
     __slots__ = ("_decoders",)
 
-<<<<<<< HEAD
     def __init__(self) -> None:
         self._decoders: DecodersT = {}
 
-    def decode(self, data: bytes, model_type: t.Type[StructT]) -> StructT:
+    def decode(self, data: bytes, model_type: t.Type[Struct]) -> Struct:
         """Decodes the data into the given model type.
-=======
-    @serializer_guard
-    def deserialize_gains(self: Serializer, data: DictT) -> models.Gains:
-        """Deserializes the data into a gains model.
-
-        Args:
-            data: The JSON payload.
-
-        Returns:
-            The requested model.
-        """
-        gains = models.Gains()
-        self._set_attrs(gains, data, "gained", "start", "end")
-        return gains
-
-    @serializer_guard
-    def deserialize_skill_gains(self: Serializer, data: DictT) -> models.SkillGains:
-        """Deserializes the data into a skill gains model.
-
-        Args:
-            data: The JSON payload.
-
-        Returns:
-            The requested model.
-        """
-        gains = models.SkillGains()
-        gains.metric = enums.Skills.from_str(data["metric"])
-        self._set_attrs(
-            gains, data, "experience", "ehp", "rank", "level", transform=self.deserialize_gains
-        )
-
-        return gains
-
-    @serializer_guard
-    def deserialize_boss_gains(self: Serializer, data: DictT) -> models.BossGains:
-        """Deserializes the data into a boss gains model.
->>>>>>> 8ad83b66
 
         Args:
             data: The JSON payload as bytes.
@@ -391,806 +52,10 @@
         Returns:
             The requested model.
         """
-<<<<<<< HEAD
         return self.get_decoder(model_type).decode(data)
 
-    def get_decoder(self, model_type: t.Type[StructT]) -> msgspec.json.Decoder[StructT]:
+    def get_decoder(self, model_type: t.Type[Struct]) -> Decoder[Struct]:
         if not (decoder := self._decoders.get(model_type)):
-            decoder = self._decoders[model_type] = msgspec.json.Decoder(model_type)
+            decoder = self._decoders[model_type] = Decoder(model_type)
 
-        return decoder  # pyright: ignore[reportGeneralTypeIssues]
-=======
-        gains = models.BossGains()
-        gains.metric = enums.Bosses.from_str(data["metric"])
-        self._set_attrs(gains, data, "ehb", "rank", "kills", transform=self.deserialize_gains)
-        return gains
-
-    @serializer_guard
-    def deserialize_activity_gains(self: Serializer, data: DictT) -> models.ActivityGains:
-        """Deserializes the data into an activity gains model.
-
-        Args:
-            data: The JSON payload.
-
-        Returns:
-            The requested model.
-        """
-        gains = models.ActivityGains()
-        gains.metric = enums.Activities.from_str(data["metric"])
-        self._set_attrs(gains, data, "rank", "score", transform=self.deserialize_gains)
-        return gains
-
-    @serializer_guard
-    def deserialize_computed_gains(self: Serializer, data: DictT) -> models.ComputedGains:
-        """Deserializes the data into a computed gains model.
-
-        Args:
-            data: The JSON payload.
-
-        Returns:
-            The requested model.
-        """
-        gains = models.ComputedGains()
-        gains.metric = enums.ComputedMetrics.from_str(data["metric"])
-        self._set_attrs(gains, data, "rank", "value", transform=self.deserialize_gains)
-        return gains
-
-    @serializer_guard
-    def deserialize_player_gains_data(self: Serializer, data: DictT) -> models.PlayerGainsData:
-        """Deserializes the data into a player gains data model.
-
-        Args:
-            data: The JSON payload.
-
-        Returns:
-            The requested model.
-        """
-        gains = models.PlayerGainsData()
-        gains.skills = self.__map(self.deserialize_skill_gains, data["skills"].values())
-        gains.bosses = self.__map(self.deserialize_boss_gains, data["bosses"].values())
-        gains.computed = self.__map(self.deserialize_computed_gains, data["computed"].values())
-        gains.activities = self.__map(self.deserialize_activity_gains, data["activities"].values())
-        return gains
-
-    @serializer_guard
-    def deserialize_player_gains(self: Serializer, data: DictT) -> models.PlayerGains:
-        """Deserializes the data into a player gains model.
-
-        Args:
-            data: The JSON payload.
-
-        Returns:
-            The requested model.
-        """
-        gains = models.PlayerGains()
-        gains.data = self.deserialize_player_gains_data(data["data"])
-        self._set_attrs_cased(gains, data, "starts_at", "ends_at", transform=self._dt_from_iso)
-
-        return gains
-
-    @serializer_guard
-    def deserialize_name_change_review_context(
-        self: Serializer, data: DictT
-    ) -> models.NameChangeReviewContext:
-        """Deserializes the data into a name change review context.
-
-        Args:
-            data: The JSON payload.
-
-        Returns:
-            The requested model.
-        """
-        ctx: models.NameChangeReviewContext
-        reason = models.NameChangeReviewReason.from_str(data["reason"])
-
-        skipped_reasons = (
-            models.NameChangeReviewReason.TransitionTooLong,
-            models.NameChangeReviewReason.ExcessiveGains,
-            models.NameChangeReviewReason.TotalLevelTooLow,
-        )
-
-        denied_reasons = (
-            models.NameChangeReviewReason.ManualReview,
-            models.NameChangeReviewReason.OldStatsNotFound,
-            models.NameChangeReviewReason.NewNameNotFound,
-            models.NameChangeReviewReason.NegativeGains,
-        )
-
-        if reason in skipped_reasons:
-            ctx = models.SkippedNameChangeReviewContext()
-            ctx.reason = reason  # type: ignore[assignment]
-            self._set_attrs_cased(
-                ctx,
-                data,
-                "max_hours_diff",
-                "hours_diff",
-                "ehp_diff",
-                "ehb_diff",
-                "min_total_level",
-                "total_level",
-                maybe=True,
-            )
-        elif reason in denied_reasons:
-            ctx = models.DeniedNameChangeReviewContext()
-            ctx.reason = reason  # type: ignore[assignment]
-            ctx.negative_gains = None
-
-            if reason is models.NameChangeReviewReason.NegativeGains:
-                negative_gains: t.Dict[enums.Metric, int] = {}
-
-                for metric, value in data["negativeGains"].items():
-                    negative_gains[enums.Metric.from_str(metric)] = value
-
-                ctx.negative_gains = negative_gains
-        else:
-            raise RuntimeError("Unreachable code reached! Serializer::name_change_review_context")
-
-        return ctx
-
-    @serializer_guard
-    def deserialize_name_change(self: Serializer, data: DictT) -> models.NameChange:
-        """Deserializes the data into a name change model.
-
-        Args:
-            data: The JSON payload.
-
-        Returns:
-            The requested model.
-        """
-        change = models.NameChange()
-        change.status = models.NameChangeStatus.from_str(data["status"])
-        change.updated_at = self._dt_from_iso(data["updatedAt"])
-        change.created_at = self._dt_from_iso(data["createdAt"])
-        change.resolved_at = self._dt_from_iso_maybe(data["createdAt"])
-        self._set_attrs_cased(change, data, "id", "player_id", "old_name", "new_name")
-
-        if review_context := data.get("reviewContext", None):
-            change.review_context = self.deserialize_name_change_review_context(review_context)
-        else:
-            change.review_context = review_context
-
-        return change
-
-    @serializer_guard
-    def deserialize_record(self: Serializer, data: DictT) -> models.Record:
-        """Deserializes the data into a record model.
-
-        Args:
-            data: The JSON payload.
-
-        Returns:
-            The requested model.
-        """
-        record = models.Record()
-        record.period = enums.Period.from_str(data["period"])
-        record.metric = enums.Metric.from_str(data["metric"])
-        record.updated_at = self._dt_from_iso(data["updatedAt"])
-        self._set_attrs_cased(record, data, "id", "player_id", "value")
-        return record
-
-    @serializer_guard
-    def deserialize_record_leaderboard_entry(
-        self: Serializer, data: DictT
-    ) -> models.RecordLeaderboardEntry:
-        """Deserializes the data into a record leaderboard entry model.
-
-        Args:
-            data: The JSON payload.
-
-        Returns:
-            The requested model.
-        """
-        record = models.RecordLeaderboardEntry()
-        record.record = self.deserialize_record(data)
-        record.player = self.deserialize_player(data["player"])
-        return record
-
-    @serializer_guard
-    def deserialize_delta_leaderboard_entry(
-        self: Serializer, data: DictT
-    ) -> models.DeltaLeaderboardEntry:
-        """Deserializes the data into a delta leaderboard entry  model.
-
-        Args:
-            data: The JSON payload.
-
-        Returns:
-            The requested model.
-        """
-        delta = models.DeltaLeaderboardEntry()
-        delta.gained = data["gained"]
-        delta.player_id = data["playerId"]
-        delta.end_date = self._dt_from_iso(data["endDate"])
-        delta.start_date = self._dt_from_iso(data["startDate"])
-        delta.player = self.deserialize_player(data["player"])
-        return delta
-
-    @serializer_guard
-    def deserialize_group_member_gains(self: Serializer, data: DictT) -> models.GroupMemberGains:
-        """Deserializes the data into a group member gains model.
-
-        Args:
-            data: The JSON payload.
-
-        Returns:
-            The requested model.
-        """
-        gains = models.GroupMemberGains()
-        gains.end_date = self._dt_from_iso(data["endDate"])
-        gains.start_date = self._dt_from_iso(data["startDate"])
-        gains.player = self.deserialize_player(data["player"])
-        gains.data = self.deserialize_gains(data["data"])
-        return gains
-
-    @serializer_guard
-    def deserialize_group(self: Serializer, data: DictT) -> models.Group:
-        """Deserializes the data into a group model.
-
-        Args:
-            data: The JSON payload.
-
-        Returns:
-            The requested model.
-        """
-        group = models.Group()
-        group.created_at = self._dt_from_iso(data["createdAt"])
-        group.updated_at = self._dt_from_iso(data["updatedAt"])
-        self._set_attrs_cased(group, data, "profile_image", "banner_image", maybe=True)
-        self._set_attrs_cased(
-            group,
-            data,
-            "id",
-            "name",
-            "clan_chat",
-            "description",
-            "homeworld",
-            "verified",
-            "score",
-            "member_count",
-            "patron",
-        )
-
-        return group
-
-    @serializer_guard
-    def deserialize_membership(self: Serializer, data: DictT) -> models.Membership:
-        """Deserializes the data into a membership model.
-
-        Args:
-            data: The JSON payload.
-
-        Returns:
-            The requested model.
-        """
-        membership = models.Membership()
-        membership.role = models.GroupRole.from_str_maybe(data["role"])
-        membership.created_at = self._dt_from_iso(data["createdAt"])
-        membership.updated_at = self._dt_from_iso(data["updatedAt"])
-        self._set_attrs_cased(membership, data, "player_id", "group_id")
-        return membership
-
-    @serializer_guard
-    def deserialize_group_membership(self: Serializer, data: DictT) -> models.GroupMembership:
-        """Deserializes the data into a group membership model.
-
-        Args:
-            data: The JSON payload.
-
-        Returns:
-            The requested model.
-        """
-        group = models.GroupMembership()
-        group.player = self.deserialize_player(data["player"])
-        group.membership = self.deserialize_membership(data)
-        return group
-
-    @serializer_guard
-    def deserialize_group_details(self: Serializer, data: DictT) -> models.GroupDetail:
-        """Deserializes the data into a group detail model.
-
-        Args:
-            data: The JSON payload.
-
-        Returns:
-            The requested model.
-        """
-        details = models.GroupDetail()
-        details.verification_code = None
-        details.group = self.deserialize_group(data)
-        details.memberships = [self.deserialize_group_membership(m) for m in data["memberships"]]
-        details.social_links = self.deserialize_social_links(data["socialLinks"])
-        return details
-
-    @serializer_guard
-    def deserialize_group_hiscores_activity_item(
-        self: Serializer, data: DictT
-    ) -> models.GroupHiscoresActivityItem:
-        """Deserializes the data into a group hiscores activity item
-        model.
-
-        Args:
-            data: The JSON payload.
-
-        Returns:
-            The requested model.
-        """
-        item = models.GroupHiscoresActivityItem()
-        self._set_attrs(item, data, "rank", "score")
-        return item
-
-    @serializer_guard
-    def deserialize_group_hiscores_boss_item(
-        self: Serializer, data: DictT
-    ) -> models.GroupHiscoresBossItem:
-        """Deserializes the data into a group hiscores boss item model.
-
-        Args:
-            data: The JSON payload.
-
-        Returns:
-            The requested model.
-        """
-        item = models.GroupHiscoresBossItem()
-        self._set_attrs(item, data, "rank", "kills")
-        return item
-
-    @serializer_guard
-    def deserialize_group_hiscores_skill_item(
-        self: Serializer, data: DictT
-    ) -> models.GroupHiscoresSkillItem:
-        """Deserializes the data into a group hiscores skill item model.
-
-        Args:
-            data: The JSON payload.
-
-        Returns:
-            The requested model.
-        """
-        item = models.GroupHiscoresSkillItem()
-        self._set_attrs(item, data, "rank", "level", "experience")
-        return item
-
-    @serializer_guard
-    def deserialize_group_hiscores_computed_item(
-        self: Serializer, data: DictT
-    ) -> models.GroupHiscoresComputedMetricItem:
-        """Deserializes the data into a group hiscores computed metric
-        item model.
-
-        Args:
-            data: The JSON payload.
-
-        Returns:
-            The requested model.
-        """
-        item = models.GroupHiscoresComputedMetricItem()
-        self._set_attrs(item, data, "rank", "value")
-        return item
-
-    @serializer_guard
-    def deserialize_group_hiscores_entry(
-        self: Serializer, data: DictT
-    ) -> models.GroupHiscoresEntry:
-        """Deserializes the data into a group hiscores entry model.
-
-        Args:
-            data: The JSON payload.
-
-        Returns:
-            The requested model.
-        """
-        hiscores = models.GroupHiscoresEntry()
-        hiscores.player = self.deserialize_player(data["player"])
-        hiscores.data = self._determine_hiscores_entry_item(data["data"])
-        return hiscores
-
-    @serializer_guard
-    def deserialize_group_statistics(self: Serializer, data: DictT) -> models.GroupStatistics:
-        """Deserializes the data into a group statistics model.
-
-        Args:
-            data: The JSON payload.
-
-        Returns:
-            The requested model.
-        """
-        statistics = models.GroupStatistics()
-        statistics.maxed_200ms_count = data["maxed200msCount"]
-        statistics.average_stats = self.deserialize_snapshot(data["averageStats"])
-        statistics.metric_leaders = self.deserialize_metric_leaders(data["metricLeaders"])
-        self._set_attrs_cased(statistics, data, "maxed_total_count", "maxed_combat_count")
-        return statistics
-
-    @serializer_guard
-    def deserialize_competition(self: Serializer, data: DictT) -> models.Competition:
-        """Deserializes the data into a competition model.
-
-        Args:
-            data: The JSON payload.
-
-        Returns:
-            The requested model.
-        """
-        competition = models.Competition()
-        competition.metric = enums.Metric.from_str(data["metric"])
-        competition.type = models.CompetitionType.from_str(data["type"])
-        competition.group = self.deserialize_group(g) if (g := data.get("group")) else None
-
-        self._set_attrs_cased(
-            competition,
-            data,
-            "starts_at",
-            "ends_at",
-            "created_at",
-            "updated_at",
-            transform=self._dt_from_iso,
-        )
-
-        self._set_attrs_cased(
-            competition, data, "id", "title", "group_id", "score", "participant_count"
-        )
-
-        return competition
-
-    @serializer_guard
-    def deserialize_participation(self: Serializer, data: DictT) -> models.Participation:
-        """Deserializes the data into a participation model.
-
-        Args:
-            data: The JSON payload.
-
-        Returns:
-            The requested model.
-        """
-        participation = models.Participation()
-        participation.created_at = self._dt_from_iso(data["createdAt"])
-        participation.updated_at = self._dt_from_iso(data["updatedAt"])
-        self._set_attrs_cased(participation, data, "player_id", "competition_id", "team_name")
-        return participation
-
-    @serializer_guard
-    def deserialize_player_participation(
-        self: Serializer, data: DictT
-    ) -> models.PlayerParticipation:
-        """Deserializes the data into a player participation model.
-
-        Args:
-            data: The JSON payload.
-
-        Returns:
-            The requested model.
-        """
-        player_participation = models.PlayerParticipation()
-        player_participation.competition = self.deserialize_competition(data["competition"])
-        player_participation.data = self.deserialize_participation(data)
-        return player_participation
-
-    @serializer_guard
-    def deserialize_competition_participation(
-        self: Serializer, data: DictT
-    ) -> models.CompetitionParticipation:
-        """Deserializes the data into a competition participation model.
-
-        Args:
-            data: The JSON payload.
-
-        Returns:
-            The requested model.
-        """
-        competition_participation = models.CompetitionParticipation()
-        competition_participation.player = self.deserialize_player(data["player"])
-        competition_participation.data = self.deserialize_participation(data)
-        return competition_participation
-
-    @serializer_guard
-    def deserialize_competition_progress(
-        self: Serializer, data: DictT
-    ) -> models.CompetitionProgress:
-        """Deserializes the data into a competition progress model.
-
-        Args:
-            data: The JSON payload.
-
-        Returns:
-            The requested model.
-        """
-        progress = models.CompetitionProgress()
-        self._set_attrs(progress, data, "start", "end", "gained")
-        return progress
-
-    @serializer_guard
-    def deserialize_player_competition_standing(
-        self: Serializer, data: DictT
-    ) -> models.PlayerCompetitionStanding:
-        """Deserializes the data into a player competition standing
-        model.
-
-        Args:
-            data: The JSON payload.
-
-        Returns:
-            The requested model.
-        """
-        standing = models.PlayerCompetitionStanding()
-        standing.rank = data["rank"]
-        standing.participation = self.deserialize_player_participation(data)
-        standing.progress = self.deserialize_competition_progress(data["progress"])
-        return standing
-
-    @serializer_guard
-    def deserialize_player_membership(self: Serializer, data: DictT) -> models.PlayerMembership:
-        """Deserializes the data into a player membership model.
-
-        Args:
-            data: The JSON payload.
-
-        Returns:
-            The requested model.
-        """
-        player_membership = models.PlayerMembership()
-        player_membership.group = self.deserialize_group(data["group"])
-        player_membership.membership = self.deserialize_membership(data)
-        return player_membership
-
-    @serializer_guard
-    def deserialize_competition_details(self: Serializer, data: DictT) -> models.CompetitionDetail:
-        """Deserializes the data into a competition detail model.
-
-        Args:
-            data: The JSON payload.
-
-        Returns:
-            The requested model.
-        """
-        details = models.CompetitionDetail()
-        details.competition = self.deserialize_competition(data)
-        details.participations = [
-            self.deserialize_competition_participation_detail(d) for d in data["participations"]
-        ]
-
-        return details
-
-    @serializer_guard
-    def deserialize_competition_participation_detail(
-        self: Serializer, data: DictT
-    ) -> models.CompetitionParticipationDetail:
-        """Deserializes the data into a competition participation
-        detail model.
-
-        Args:
-            data: The JSON payload.
-
-        Returns:
-            The requested model.
-        """
-        details = models.CompetitionParticipationDetail()
-        details.participation = self.deserialize_competition_participation(data)
-        details.progress = self.deserialize_competition_progress(data["progress"])
-        details.levels = self.deserialize_competition_progress(data["levels"])
-        return details
-
-    @serializer_guard
-    def deserialize_competition_history_data_point(
-        self: Serializer, data: DictT
-    ) -> models.CompetitionHistoryDataPoint:
-        """Deserializes the data into a competition history data point
-        model.
-
-        Args:
-            data: The JSON payload.
-
-        Returns:
-            The requested model.
-        """
-        datapoint = models.CompetitionHistoryDataPoint()
-        datapoint.date = self._dt_from_iso(data["date"])
-        datapoint.value = data["value"]
-        return datapoint
-
-    @serializer_guard
-    def deserialize_top5_progress_result(
-        self: Serializer, data: DictT
-    ) -> models.Top5ProgressResult:
-        """Deserializes the data into a top 5 progress result model.
-
-        Args:
-            data: The JSON payload.
-
-        Returns:
-            The requested model.
-        """
-        progress = models.Top5ProgressResult()
-        progress.player = self.deserialize_player(data["player"])
-        progress.history = [
-            self.deserialize_competition_history_data_point(h) for h in data["history"]
-        ]
-
-        return progress
-
-    @serializer_guard
-    def deserialize_competition_with_participation(
-        self: Serializer, data: DictT
-    ) -> models.CompetitionWithParticipations:
-        """Deserializes the data into a competition with participations
-        model.
-
-        Args:
-            data: The JSON payload.
-
-        Returns:
-            The requested model.
-        """
-        model = models.CompetitionWithParticipations()
-        model.verification_code = data.get("verificationCode")
-        model.competition = self.deserialize_competition(data)
-        model.participations = [
-            self.deserialize_competition_participation(p) for p in data["participations"]
-        ]
-
-        return model
-
-    @serializer_guard
-    def deserialize_skill_leader(self: Serializer, data: DictT) -> models.SkillLeader:
-        """Deserializes the data into a skill leader model.
-
-        Args:
-            data: The JSON payload.
-
-        Returns:
-            The requested model.
-        """
-        leader = models.SkillLeader()
-        leader.metric = enums.Skills.from_str(data["metric"])
-        self._set_attrs(leader, data, "experience", "rank", "level")
-
-        if player := data.get("player", None):
-            leader.player = self.deserialize_player(player)
-        else:
-            leader.player = player
-
-        return leader
-
-    @serializer_guard
-    def deserialize_boss_leader(self: Serializer, data: DictT) -> models.BossLeader:
-        """Deserializes the data into a boss leader model.
-
-        Args:
-            data: The JSON payload.
-
-        Returns:
-            The requested model.
-        """
-        leader = models.BossLeader()
-        leader.metric = enums.Bosses.from_str(data["metric"])
-        self._set_attrs(leader, data, "kills", "rank")
-
-        if player := data.get("player", None):
-            leader.player = self.deserialize_player(player)
-        else:
-            leader.player = player
-
-        return leader
-
-    @serializer_guard
-    def deserialize_activity_leader(self: Serializer, data: DictT) -> models.ActivityLeader:
-        """Deserializes the data into an activity leader model.
-
-        Args:
-            data: The JSON payload.
-
-        Returns:
-            The requested model.
-        """
-        leader = models.ActivityLeader()
-        leader.metric = enums.Activities.from_str(data["metric"])
-        self._set_attrs(leader, data, "score", "rank")
-
-        if player := data.get("player", None):
-            leader.player = self.deserialize_player(player)
-        else:
-            leader.player = player
-
-        return leader
-
-    @serializer_guard
-    def deserialize_computed_leader(self: Serializer, data: DictT) -> models.ComputedMetricLeader:
-        """Deserializes the data into a computed metric leader model.
-
-        Args:
-            data: The JSON payload.
-
-        Returns:
-            The requested model.
-        """
-        leader = models.ComputedMetricLeader()
-        leader.metric = enums.ComputedMetrics.from_str(data["metric"])
-        self._set_attrs(leader, data, "value", "rank")
-
-        if player := data.get("player", None):
-            leader.player = self.deserialize_player(player)
-        else:
-            leader.player = player
-
-        return leader
-
-    @serializer_guard
-    def deserialize_metric_leaders(self: Serializer, data: DictT) -> models.MetricLeaders:
-        """Deserializes the data into a metric leaders model.
-
-        Args:
-            data: The JSON payload.
-
-        Returns:
-            The requested model.
-        """
-        leaders = models.MetricLeaders()
-        leaders.skills = self.__map(self.deserialize_skill_leader, data["skills"].values())
-        leaders.bosses = self.__map(self.deserialize_boss_leader, data["bosses"].values())
-        leaders.computed = self.__map(self.deserialize_computed_leader, data["computed"].values())
-        leaders.activities = self.__map(
-            self.deserialize_activity_leader, data["activities"].values()
-        )
-
-        return leaders
-
-    @serializer_guard
-    def deserialize_snapshot_timeline_entry(
-        self: Serializer, data: DictT
-    ) -> models.SnapshotTimelineEntry:
-        """Deserializes the data into a snapshot timeline entry model.
-
-        Args:
-            data: The JSON payload.
-
-        Returns:
-            The requested model.
-        """
-        entry = models.SnapshotTimelineEntry()
-        entry.date = self._dt_from_iso(data["date"])
-        self._set_attrs(entry, data, "value", "rank")
-        return entry
-
-    @serializer_guard
-    def deserialize_group_activity(self: Serializer, data: DictT) -> models.GroupActivity:
-        """Deserializes the data into a group activity model.
-
-        Args:
-            data: The JSON payload.
-
-        Returns:
-            The requested model.
-        """
-        activity = models.GroupActivity()
-        activity.role = models.GroupRole.from_str_maybe(data["role"])
-        activity.player = self.deserialize_player(data["player"])
-        activity.created_at = self._dt_from_iso(data["createdAt"])
-        activity.type = models.GroupActivityType.from_str(data["type"])
-        self._set_attrs_cased(activity, data, "group_id", "player_id")
-        return activity
-
-    @serializer_guard
-    def deserialize_social_links(self: Serializer, data: DictT) -> models.SocialLinks:
-        return models.SocialLinks(
-            website=data.get("website"),
-            discord=data.get("discord"),
-            youtube=data.get("youtube"),
-            twitter=data.get("twitter"),
-            twitch=data.get("twitch"),
-        )
-
-    @serializer_guard
-    def deserialize_archive(self: Serializer, data: DictT) -> models.Archive:
-        archive = models.Archive()
-        archive.restored_at = self._dt_from_iso_maybe(data.get("restoredAt"))
-        archive.created_at = self._dt_from_iso(data["createdAt"])
-        archive.restored_username = data.get("restoredUsername")
-        self._set_attrs_cased(archive, data, "archive_username", "player_id", "previous_username")
-        return archive
-
-    @serializer_guard
-    def deserialize_player_archive(self: Serializer, data: DictT) -> models.PlayerArchive:
-        archive = models.PlayerArchive()
-        archive.archive = self.deserialize_archive(data)
-        archive.player = self.deserialize_player(data["player"])
-        return archive
->>>>>>> 8ad83b66
+        return decoder  # pyright: ignore[reportGeneralTypeIssues]