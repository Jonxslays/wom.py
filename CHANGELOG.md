--- conflicted
+++ resolved
@@ -1,5 +1,4 @@
-<<<<<<< HEAD
-# v1.0.0-rc.1 (Jan 2024)
+# v1.0.0-rc.1 (Unreleased)
 
 Stable Release Candidate 1
 
@@ -35,7 +34,9 @@
 - `Record.value` is now a `float` instead of an `int`.
 - The `Metric` enum now includes all variants of `Skills`, `Activities`, `Bosses`,
   and `ComputedMetrics` as well, and can be compared with them using `==`.
-=======
+
+---
+
 # v0.9.5 (Mar 2024)
 
 ## Additions
@@ -57,7 +58,6 @@
 ## Additions
 
 - Add `Scurrius` to `Bosses`.
->>>>>>> 8ad83b66
 
 ---
 
